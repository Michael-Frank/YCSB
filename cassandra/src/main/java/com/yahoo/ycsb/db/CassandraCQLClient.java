--- conflicted
+++ resolved
@@ -26,19 +26,12 @@
 
 import java.nio.ByteBuffer;
 
-<<<<<<< HEAD
 import java.util.ArrayList;
-=======
->>>>>>> 7723268e
 import java.util.List;
 import java.util.Map;
 import java.util.HashMap;
-<<<<<<< HEAD
 import java.util.Properties;
-import java.util.Vector;
 import java.util.concurrent.ConcurrentHashMap;
-=======
->>>>>>> 7723268e
 
 
 /**
@@ -90,9 +83,9 @@
 
     private static PreparedStatement insertStatement = null;
     private static PreparedStatement selectStatement = null;
-    private static ConcurrentHashMap<String, PreparedStatement> selectStatements = null;
+    private static Map<String, PreparedStatement> selectStatements = null;
     private static PreparedStatement scanStatement = null;
-    private static ConcurrentHashMap<String, PreparedStatement> scanStatements = null;
+    private static Map<String, PreparedStatement> scanStatements = null;
     private static PreparedStatement deleteStatement = null;
 
     /**
@@ -245,42 +238,37 @@
 
     /**
      * Read a record from the database. Each field/value pair from the result will
-     * be stored in a HashMap.
+     * be stored in a Map.
      *
      * @param table  The name of the table
      * @param key    The record key of the record to read.
-     * @param result A HashMap of field/value pairs for the result
-     * @return Zero on success, a non-zero error code on error
-     */
-    @Override
-    public int readAll(String table, String key, HashMap<String, ByteIterator> result)
+     * @param result A Map of field/value pairs for the result
+     * @return Zero on success, a non-zero error code on error
+     */
+    @Override
+    public int readAll(String table, String key, Map<String, ByteIterator> result)
     {
         BoundStatement bs = selectStatement.bind(key);
         return read(key, result, bs);
     }
 
     /**
-     * Read a record from the database. Each field/value pair from the result will be stored in a HashMap.
+     * Read a record from the database. Each field/value pair from the result will be stored in a Map.
      *
      *
      * @param table The name of the table
      * @param key The record key of the record to read.
      * @param field The field to read
-     * @param result A HashMap of field/value pairs for the result
-     * @return Zero on success, a non-zero error code on error
-     */
-    @Override
-<<<<<<< HEAD
-    public int readOne(String table, String key, String field, HashMap<String, ByteIterator> result)
-    {
+     * @param result A Map of field/value pairs for the result
+     * @return Zero on success, a non-zero error code on error
+     */
+    @Override
+    public int readOne(String table, String key, String field, Map<String, ByteIterator> result) {
         BoundStatement bs = selectStatements.get(field).bind(key);
         return read(key, result, bs);
     }
-=======
-    public int read(String table, String key, Set<String> fields, Map<String, ByteIterator> result) {
->>>>>>> 7723268e
-
-    public int read(String key, HashMap<String, ByteIterator> result, BoundStatement bs) {
+
+    public int read(String key, Map<String, ByteIterator> result, BoundStatement bs) {
 
         try {
 
@@ -319,7 +307,7 @@
 
     /**
      * Perform a range scan for a set of records in the database. Each
-     * field/value pair from the result will be stored in a HashMap.
+     * field/value pair from the result will be stored in a Map.
      *
      * Cassandra CQL uses "token" method for range scan which doesn't always
      * yield intuitive results.
@@ -329,24 +317,20 @@
      * @param startkey The record key of the first record to read.
      * @param recordcount The number of records to read
      * @param field The field to read
-     * @param result A Vector of HashMaps, where each HashMap is a set
+     * @param result A List of Maps, where each Map is a set
      * field/value pairs for one record
      * @return Zero on success, a non-zero error code on error
      */
     @Override
-<<<<<<< HEAD
-    public int scanOne(String table, String startkey, int recordcount, String field, Vector<HashMap<String, ByteIterator>> result)
+    public int scanOne(String table, String startkey, int recordcount, String field, List<Map<String, ByteIterator>> result)
     {
         BoundStatement bs = scanStatements.get(field).bind(startkey, recordcount);
         return scan(startkey, result, bs);
     }
-=======
-    public int scan(String table, String startkey, int recordcount, Set<String> fields, List<Map<String, ByteIterator>> result) {
->>>>>>> 7723268e
 
     /**
      * Perform a range scan for a set of records in the database. Each
-     * field/value pair from the result will be stored in a HashMap.
+     * field/value pair from the result will be stored in a Map.
      *
      * Cassandra CQL uses "token" method for range scan which doesn't always
      * yield intuitive results.
@@ -354,18 +338,18 @@
      * @param table The name of the table
      * @param startkey The record key of the first record to read.
      * @param recordcount The number of records to read
-     * @param result A Vector of HashMaps, where each HashMap is a set
+     * @param result A List of Maps, where each Map is a set
      * field/value pairs for one record
      * @return Zero on success, a non-zero error code on error
      */
     @Override
-    public int scanAll(String table, String startkey, int recordcount, Vector<HashMap<String, ByteIterator>> result)
+    public int scanAll(String table, String startkey, int recordcount, List<Map<String, ByteIterator>> result)
     {
         BoundStatement bs = scanStatement.bind(startkey, recordcount);
         return scan(startkey, result, bs);
     }
 
-    public int scan(String startkey, Vector<HashMap<String, ByteIterator>> result, BoundStatement bs) {
+    public int scan(String startkey, List<Map<String, ByteIterator>> result, BoundStatement bs) {
 
         try {
 
@@ -406,7 +390,7 @@
     }
 
     /**
-     * Update a record in the database. Any field/value pairs in the specified values HashMap will be written into the record with the specified
+     * Update a record in the database. Any field/value pairs in the specified values Map will be written into the record with the specified
      * record key, overwriting any existing values with the same field name.
      *
      * @param table The name of the table
@@ -424,35 +408,30 @@
     }
 
     /**
-     * Update a record in the database. Any field/value pairs in the specified values HashMap will be written into the record with the specified
+     * Update a record in the database. Any field/value pairs in the specified values Map will be written into the record with the specified
      * record key, overwriting any existing values with the same field name.
      *
      *
      * @param table The name of the table
      * @param key The record key of the record to write.
-     * @param values A HashMap of field/value pairs to update in the record
+     * @param values A Map of field/value pairs to update in the record
      * @return Zero on success, a non-zero error code on error.
      */
     @Override
-<<<<<<< HEAD
-    public int updateAll(String table, String key, HashMap<String,ByteIterator> values)
-    {
-=======
-    public int update(String table, String key, Map<String, ByteIterator> values) {
-        //Insert and updates provide the same functionality
->>>>>>> 7723268e
+    public int updateAll(String table, String key, Map<String,ByteIterator> values)
+    {
         return insert(table, key, values);
     }
 
     /**
      * Insert a record in the database. Any field/value pairs in the specified
-     * values HashMap will be written into the record with the specified record
+     * values Map will be written into the record with the specified record
      * key.
      *
      *
      * @param table The name of the table
      * @param key The record key of the record to insert.
-     * @param values A HashMap of field/value pairs to insert in the record
+     * @param values A Map of field/value pairs to insert in the record
      * @return Zero on success, a non-zero error code on error
      */
     @Override
